--- conflicted
+++ resolved
@@ -42,17 +42,12 @@
         "laravel/tinker": "^2.7",
         "league/csv": "~9.1",
         "nesbot/carbon": "^2.0",
-<<<<<<< HEAD
-        "laravel/framework": "~9.0",
-        "laravel/tinker": "^2.7",
-        "nikic/php-parser": "^4.10"
-=======
+        "nikic/php-parser": "^4.10",
         "scssphp/scssphp": "~1.0",
         "symfony/yaml": "^6.0",
         "twig/twig": "~3.0",
         "wikimedia/less.php": "~3.0",
         "wikimedia/minify": "~2.2"
->>>>>>> 27031ee8
     },
     "require-dev": {
         "phpunit/phpunit": "^9.5.8",
