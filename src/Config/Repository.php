--- conflicted
+++ resolved
@@ -435,8 +435,6 @@
     {
         return $this->items;
     }
-<<<<<<< HEAD
-=======
 
     /**
      * Determine if the given configuration option exists.
@@ -482,5 +480,4 @@
     {
         $this->set($key, null);
     }
->>>>>>> af4cf913
 }