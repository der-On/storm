--- conflicted
+++ resolved
@@ -15,12 +15,6 @@
         \Winter\Storm\Foundation\Bootstrap\LoadEnvironmentVariables::class,
         \Winter\Storm\Foundation\Bootstrap\LoadConfiguration::class,
         \Winter\Storm\Foundation\Bootstrap\LoadTranslation::class,
-<<<<<<< HEAD
-        \Illuminate\Foundation\Bootstrap\HandleExceptions::class,
-        \Illuminate\Foundation\Bootstrap\RegisterFacades::class,
-        \Illuminate\Foundation\Bootstrap\SetRequestForConsole::class,
-        \Winter\Storm\Foundation\Bootstrap\RegisterWinter::class,
-=======
 
         \Illuminate\Foundation\Bootstrap\HandleExceptions::class,
         \Illuminate\Foundation\Bootstrap\RegisterFacades::class,
@@ -28,7 +22,6 @@
 
         \Winter\Storm\Foundation\Bootstrap\RegisterWinter::class,
 
->>>>>>> af4cf913
         \Illuminate\Foundation\Bootstrap\RegisterProviders::class,
         \Illuminate\Foundation\Bootstrap\BootProviders::class,
     ];
