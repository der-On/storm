<?php namespace Winter\Storm\Auth\Models;

use InvalidArgumentException;
use Winter\Storm\Database\Model;

/**
 * Role model
 */
class Role extends Model
{
    use \Winter\Storm\Database\Traits\Validation;

    /**
     * @var string The table associated with the model.
     */
    protected $table = 'roles';

    /**
     * @var array Validation rules
     */
    public $rules = [
        'name' => 'required|between:4,16|unique:role',
    ];

    /**
     * @var array Relations
     */
    public $hasMany = [
        'users' => User::class
    ];

    /**
     * @var array List of attribute names which are json encoded and decoded from the database.
     */
    protected $jsonable = ['permissions'];

    /**
     * @var array Allowed permissions values.
     *
     * Possible options:
     *    0 => Remove.
     *    1 => Add.
     */
    protected $allowedPermissionsValues = [0, 1];

    /**
     * @var array The attributes that aren't mass assignable.
     */
    protected $guarded = [];

    /**
     * See if a role has access to the passed permission(s).
     *
     * If multiple permissions are passed, the role must
     * have access to all permissions passed through, unless the
     * "all" flag is set to false.
     *
     * @param  string|array  $permissions
     * @param  bool  $all
     * @return bool
     */
    public function hasAccess($permissions, $all = true)
    {
        $rolePermissions = $this->permissions;

        if (!is_array($permissions)) {
            $permissions = (array) $permissions;
        }

        foreach ($permissions as $permission) {
            // We will set a flag now for whether this permission was
            // matched at all.
            $matched = true;

            // Now, let's check if the permission ends in a wildcard "*" symbol.
            // If it does, we'll check through all the merged permissions to see
            // if a permission exists which matches the wildcard.
            if ((strlen($permission) > 1) && ends_with($permission, '*')) {
                $matched = false;

                foreach ($rolePermissions as $rolePermission => $value) {
                    // Strip the '*' off the end of the permission.
                    $checkPermission = substr($permission, 0, -1);

                    // We will make sure that the merged permission does not
                    // exactly match our permission, but starts with it.
<<<<<<< HEAD
                    if ($checkPermission !== $rolePermission && starts_with($rolePermission, $checkPermission) && $value === 1) {
=======
                    if ($checkPermission != $rolePermission && starts_with($rolePermission, $checkPermission) && (int) $value === 1) {
>>>>>>> 5bd1a281
                        $matched = true;
                        break;
                    }
                }
            }
            // Now, let's check if the permission starts in a wildcard "*" symbol.
            // If it does, we'll check through all the merged permissions to see
            // if a permission exists which matches the wildcard.
            elseif ((strlen($permission) > 1) && starts_with($permission, '*')) {
                $matched = false;

                foreach ($rolePermissions as $rolePermission => $value) {
                    // Strip the '*' off the start of the permission.
                    $checkPermission = substr($permission, 1);

                    // We will make sure that the merged permission does not
                    // exactly match our permission, but ends with it.
<<<<<<< HEAD
                    if ($checkPermission !== $rolePermission && ends_with($rolePermission, $checkPermission) && $value === 1) {
=======
                    if ($checkPermission != $rolePermission && ends_with($rolePermission, $checkPermission) && (int) $value === 1) {
>>>>>>> 5bd1a281
                        $matched = true;
                        break;
                    }
                }
            }
            else {
                $matched = false;

                foreach ($rolePermissions as $rolePermission => $value) {
                    // This time check if the rolePermission ends in wildcard "*" symbol.
                    if ((strlen($rolePermission) > 1) && ends_with($rolePermission, '*')) {
                        $matched = false;

                        // Strip the '*' off the end of the permission.
                        $checkGroupPermission = substr($rolePermission, 0, -1);

                        // We will make sure that the merged permission does not
                        // exactly match our permission, but starts with it.
<<<<<<< HEAD
                        if ($checkGroupPermission !== $permission && starts_with($permission, $checkGroupPermission) && $value === 1) {
=======
                        if ($checkGroupPermission != $permission && starts_with($permission, $checkGroupPermission) && (int) $value === 1) {
>>>>>>> 5bd1a281
                            $matched = true;
                            break;
                        }
                    }
                    // Otherwise, we'll fallback to standard permissions checking where
                    // we match that permissions explicitly exist.
                    elseif ($permission === $rolePermission && (int) $rolePermissions[$permission] === 1) {
                        $matched = true;
                        break;
                    }
                }
            }

            // Now, we will check if we have to match all
            // permissions or any permission and return
            // accordingly.
            if ($all === true && $matched === false) {
                return false;
            }
            elseif ($all === false && $matched === true) {
                return true;
            }
        }

        return !($all === false);
    }

    /**
     * Returns if the user has access to any of the given permissions.
     * @param array $permissions
     * @return bool
     */
    public function hasAnyAccess(array $permissions)
    {
        return $this->hasAccess($permissions, false);
    }

    /**
     * Validate the permissions when set.
     * @param  array  $permissions
     * @return void
     */
    public function setPermissionsAttribute($permissions)
    {
        $permissions = json_decode($permissions, true);
        foreach ($permissions as $permission => $value) {
            if (!in_array($value = (int) $value, $this->allowedPermissionsValues)) {
                throw new InvalidArgumentException(sprintf(
                    'Invalid value "%s" for permission "%s" given.',
                    $value,
                    $permission
                ));
            }

            if ($value === 0) {
                unset($permissions[$permission]);
            }
        }

        $this->attributes['permissions'] = !empty($permissions) ? json_encode($permissions) : '';
    }
}<|MERGE_RESOLUTION|>--- conflicted
+++ resolved
@@ -84,11 +84,7 @@
 
                     // We will make sure that the merged permission does not
                     // exactly match our permission, but starts with it.
-<<<<<<< HEAD
-                    if ($checkPermission !== $rolePermission && starts_with($rolePermission, $checkPermission) && $value === 1) {
-=======
-                    if ($checkPermission != $rolePermission && starts_with($rolePermission, $checkPermission) && (int) $value === 1) {
->>>>>>> 5bd1a281
+                    if ($checkPermission !== $rolePermission && starts_with($rolePermission, $checkPermission) && (int) $value === 1) {
                         $matched = true;
                         break;
                     }
@@ -106,11 +102,7 @@
 
                     // We will make sure that the merged permission does not
                     // exactly match our permission, but ends with it.
-<<<<<<< HEAD
-                    if ($checkPermission !== $rolePermission && ends_with($rolePermission, $checkPermission) && $value === 1) {
-=======
-                    if ($checkPermission != $rolePermission && ends_with($rolePermission, $checkPermission) && (int) $value === 1) {
->>>>>>> 5bd1a281
+                    if ($checkPermission !== $rolePermission && ends_with($rolePermission, $checkPermission) && (int) $value === 1) {
                         $matched = true;
                         break;
                     }
@@ -129,11 +121,7 @@
 
                         // We will make sure that the merged permission does not
                         // exactly match our permission, but starts with it.
-<<<<<<< HEAD
-                        if ($checkGroupPermission !== $permission && starts_with($permission, $checkGroupPermission) && $value === 1) {
-=======
-                        if ($checkGroupPermission != $permission && starts_with($permission, $checkGroupPermission) && (int) $value === 1) {
->>>>>>> 5bd1a281
+                        if ($checkGroupPermission !== $permission && starts_with($permission, $checkGroupPermission) && (int) $value === 1) {
                             $matched = true;
                             break;
                         }
