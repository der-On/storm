--- conflicted
+++ resolved
@@ -1,18 +1,9 @@
 <?php namespace October\Rain\Support;
 
-<<<<<<< HEAD
+
 use Event;
 use ParsedownExtra;
-=======
-use October\Rain\Support\Facade;
->>>>>>> dd263773
 
-/**
- * Markdown parser Facade
- *
- * @package october\support
- * @author Frank Wikström
- */
 class Markdown extends Facade
 {
 
@@ -25,7 +16,6 @@
     }
 
     /**
-<<<<<<< HEAD
      * Parse text using Markdown and Markdown-Extra
      * @param  string $text Markdown text to parse
      * @return string       Resulting HTML
@@ -51,14 +41,4 @@
 
         return $data->text;
     }
-=======
-     * Get the registered name of the component.
-     *
-     * Resolves to:
-     * - October\Rain\Support\Markdown
-     *
-     * @return string
-     */
-    protected static function getFacadeAccessor() { return 'markdown'; }
->>>>>>> dd263773
-}+}
