--- conflicted
+++ resolved
@@ -67,20 +67,12 @@
     {
         $sectionOptions = array_merge([
             'wrapCodeInPhpTags' => true,
-<<<<<<< HEAD
-            'isCompoundObject'  => true
+            'isCompoundObject'  => true,
         ], $options);
         extract($sectionOptions);
 
         if (!isset($isCompoundObject) || $isCompoundObject === false) {
             return array_get($data, 'content');
-=======
-            'isCompoundObject'  => true,
-        ], $options));
-
-        if (!$isCompoundObject) {
-            return array_get($data, 'content', '');
->>>>>>> c94397f8
         }
 
         // Prepare settings section for saving
@@ -198,16 +190,10 @@
      */
     public static function parse(string $content, array $options = []): array
     {
-<<<<<<< HEAD
         $sectionOptions = array_merge([
             'isCompoundObject' => true
         ], $options);
         extract($sectionOptions);
-=======
-        extract(array_merge([
-            'isCompoundObject' => true,
-        ], $options));
->>>>>>> c94397f8
 
         $result = [
             'settings' => [],
@@ -237,14 +223,8 @@
             $result['code'] = trim($result['code'], PHP_EOL);
 
             $result['markup'] = $sections[2];
-<<<<<<< HEAD
-        }
-        elseif ($count == 2) {
-            $result['settings'] = @$iniParser->parse($sections[0])
-=======
         } elseif ($count == 2) {
             $result['settings'] = @$iniParser->parse($sections[0], true)
->>>>>>> c94397f8
                 ?: [self::ERROR_INI => $sections[0]];
 
             $result['markup'] = $sections[1];
@@ -289,18 +269,12 @@
     }
 
     /**
-<<<<<<< HEAD
      * Returns the line number of a found instance of CMS object section separator (==).
      * @param string $content Object content
      * @param int $instance Which instance to look for
      * @return int|null The line number the instance was found.
      */
-    public static function calculateLinePosition($content, $instance = 1)
-=======
-     * Returns the line number of a found instance of a section separator (==).
-     */
     private static function calculateLinePosition(string $content, int $instance = 1): int
->>>>>>> c94397f8
     {
         $count = 0;
         $lines = explode(PHP_EOL, $content);
@@ -322,11 +296,7 @@
      * after the separator (==). There can be an opening tag or white space in between
      * where the section really begins.
      */
-<<<<<<< HEAD
-    public static function adjustLinePosition($content, $startLine = -1)
-=======
     private static function adjustLinePosition(string $content, int $startLine = -1): int
->>>>>>> c94397f8
     {
         // Account for the separator itself.
         $startLine++;
